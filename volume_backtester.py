import pandas as pd
from math import floor
import matplotlib.pyplot as plt
from collections import OrderedDict
from pandas.tseries.offsets import MonthEnd
from pathlib import Path

# Track withdrawals for printing and summaries
MONTHLY_WITHDRAWALS = []               # list of dicts: {"period": "YYYY-MM", "amount": float, "time": pd.Timestamp}
WITHDRAWALS_BY_MONTH = OrderedDict()   # "YYYY-MM" -> amount
WITHDRAWALS_BY_YEAR  = OrderedDict()   # YYYY -> amount

# Track liquidation events
LIQUIDATIONS = []                      # list of dicts: {"period": "YYYY-MM", "time": pd.Timestamp}
LIQUIDATIONS_BY_MONTH = OrderedDict()  # "YYYY-MM" -> count
LIQUIDATIONS_BY_YEAR  = OrderedDict()  # YYYY -> count

# Track daily loss limit breaches
DAILY_LOSS_BREACHES = []               # list of dicts: {"time": pd.Timestamp, "equity": float}

PIP_VALUE_PER_LOT = 1.0
FEE_PER_LOT = 0.0

# base directory for loading data and saving outputs
BASE_DIR = Path(__file__).resolve().parent


def load_data(file_path: str) -> pd.DataFrame:
    """Load CSV data, standardise columns and sort by time."""
    df = pd.read_csv(file_path, delimiter=";")
    df.columns = ["time", "open", "high", "low", "close", "tick_volume"]
    df["time"] = pd.to_datetime(df["time"], format="%Y.%m.%d %H:%M")
    df = df.sort_values("time").reset_index(drop=True)
    return df


def backtest_volume_breakout(df: pd.DataFrame, params: dict):
    """Run the breakout strategy with volume confirmation and return trades and equity."""
    lookback = params["lookback"]
    vol_lookback = params["vol_lookback"]
    vol_mult = params["vol_mult"]
    risk = params["risk"]
    starting_balance = params["balance"]
    liquidation_level = params.get("liquidation_level", 90000.0)
    balance = starting_balance

    # Daily loss parameters
    initial_account = starting_balance
    max_daily_loss_pct = params.get("max_daily_loss_pct", 0.05)
    max_daily_loss = initial_account * max_daily_loss_pct

    df = df.copy()
    df["vol_avg"] = df["tick_volume"].rolling(window=vol_lookback).mean().shift(1)

    equity_curve_pnl = [balance]
    equity_time = [df["time"].iloc[0]]
    trade_log = []

    total_sl = total_tp = total_partial = total_skips = 0
    liquidated_count = 0

    # --- live tracking for prints (separate from plotting) ---
    threshold = params.get("balance", 100000.0)

    # PnL curve (raw, no withdrawals) for printing after each trade
    pnl_balance_live = 0.0

    # Account curve (applies each trade's PnL but does NOT withdraw until month-end)
    account_balance_live = threshold

    # Track when to print month-end withdrawal
    current_month = None

    in_trade = False
    direction = None
    entry_price = entry_time = stop_price = trail_stop = partial_target = None
    partial_hit = False
    lot_size = 0.0

    # Daily loss tracking
    # `start_of_day_equity` will hold equity at the start of each day
    # `min_equity_today` tracks the lowest equity seen during the day
    # `block_trading_today` is used to optionally disable new trades after a breach
    current_day = df.loc[lookback, "time"].date()
    start_of_day_equity = balance
    min_equity_today = start_of_day_equity
    prev_close = df.loc[lookback - 1, "close"] if lookback > 0 else df.loc[0, "close"]
    block_trading_today = False
    daily_loss_breached = False  # global flag to report if any breach ever occurred

    i = lookback
    while i < len(df) - 1:
        curr_time = df.loc[i, "time"]
        curr_day = curr_time.date()

        # Record start-of-day equity at midnight
        if curr_day != current_day:
            open_pnl_midnight = 0.0
            if in_trade:
                if direction == "long":
                    open_pnl_midnight = (prev_close - entry_price) * lot_size * PIP_VALUE_PER_LOT
                else:
                    open_pnl_midnight = (entry_price - prev_close) * lot_size * PIP_VALUE_PER_LOT
            start_of_day_equity = balance + open_pnl_midnight
            min_equity_today = start_of_day_equity  # reset daily min equity
            block_trading_today = False              # allow new trades in the new day
            current_day = curr_day

        if not in_trade:
            # If a daily loss breach happened earlier today, block new trades
            if block_trading_today:
                total_skips += 1
                prev_close = df.loc[i, "close"]
                i += 1
                continue

            current_close = df.loc[i, "close"]
            recent_high = df.loc[i - lookback:i - 1, "high"].max()
            recent_low = df.loc[i - lookback:i - 1, "low"].min()
            vol_avg = df.loc[i, "vol_avg"]
            curr_vol = df.loc[i, "tick_volume"]
            trigger_long = trigger_short = False

            if current_close > recent_high:
                if pd.notna(vol_avg) and curr_vol >= vol_mult * vol_avg:
                    trigger_long = True
                else:
                    total_skips += 1
            elif current_close < recent_low:
                if pd.notna(vol_avg) and curr_vol >= vol_mult * vol_avg:
                    trigger_short = True
                else:
                    total_skips += 1

            if trigger_long or trigger_short:
                in_trade = True
                direction = "long" if trigger_long else "short"
                entry_time = df.loc[i + 1, "time"]
                entry_price = df.loc[i + 1, "open"]

                if direction == "long":
                    stop_price = recent_low
                    if stop_price >= entry_price:
                        in_trade = False
                        total_skips += 1
                        prev_close = df.loc[i, "close"]
                        i += 1
                        continue
                    stop_distance = entry_price - stop_price
                    partial_target = entry_price + stop_distance
                else:
                    stop_price = recent_high
                    if stop_price <= entry_price:
                        in_trade = False
                        total_skips += 1
                        prev_close = df.loc[i, "close"]
                        i += 1
                        continue
                    stop_distance = stop_price - entry_price
                    partial_target = entry_price - stop_distance

                partial_hit = False
                trail_stop = None
                lot_size = risk / (stop_distance * PIP_VALUE_PER_LOT)
                print(
                    f"📥 ENTRY {direction.upper()} at {entry_time} | Price: {entry_price:.2f}, "
                    f"SL: {stop_price:.2f}, Risk/pos: ${risk:.2f}"
                )
                print(
                    f"    Breakout from range {lookback}-bar High/Low and volume {curr_vol:.0f} (> {vol_mult}× avg {vol_avg:.0f})"
                )
                print(
                    f"    Initial lot size ~ {lot_size:.2f} for RISK_PER_TRADE ${risk:.2f}"
                )
                prev_close = df.loc[i, "close"]
                i += 1
                continue

        if in_trade:
            curr_time = df.loc[i, "time"]
            high = df.loc[i, "high"]
            low = df.loc[i, "low"]

            if not partial_hit:
                if direction == "long" and high >= partial_target:
                    partial_hit = True
                    profit_half = risk * 0.5
                    balance += profit_half
                    trail_stop = entry_price
                    print(
                        f"    ✅ Partial TP hit at {curr_time} - closed 50% at +1R. +${profit_half:.2f} realized, stop moved to {trail_stop:.2f}"
                    )
                    equity_time.append(curr_time)
                    equity_curve_pnl.append(balance)
                elif direction == "short" and low <= partial_target:
                    partial_hit = True
                    profit_half = risk * 0.5
                    balance += profit_half
                    trail_stop = entry_price
                    print(
                        f"    ✅ Partial TP hit at {curr_time} - closed 50% at +1R. +${profit_half:.2f} realized, stop moved to {trail_stop:.2f}"
                    )
                    equity_time.append(curr_time)
                    equity_curve_pnl.append(balance)

            if partial_hit:
                if direction == "long":
                    profit_r = (high - entry_price) / (entry_price - stop_price)
                    if profit_r >= 1 + 1e-9:
                        locked_in_r = (
                            (trail_stop - entry_price) / (entry_price - stop_price)
                            if trail_stop is not None
                            else 0
                        )
                        if profit_r >= locked_in_r + 2:
                            new_locked = floor(profit_r) - 1
                            new_trail = entry_price + new_locked * (entry_price - stop_price)
                            if trail_stop is None or new_trail > trail_stop:
                                trail_stop = new_trail
                                print(
                                    f"    🔄 Trailing stop moved up to {trail_stop:.2f} (+{new_locked}R locked)"
                                )
                else:
                    profit_r = (entry_price - low) / (stop_price - entry_price)
                    if profit_r >= 1 + 1e-9:
                        locked_in_r = (
                            (entry_price - trail_stop) / (stop_price - entry_price)
                            if trail_stop is not None
                            else 0
                        )
                        if profit_r >= locked_in_r + 2:
                            new_locked = floor(profit_r) - 1
                            new_trail = entry_price - new_locked * (stop_price - entry_price)
                            if trail_stop is None or new_trail < trail_stop:
                                trail_stop = new_trail
                                print(
                                    f"    🔄 Trailing stop moved {'down' if direction=='short' else 'up'} to {trail_stop:.2f} (+{new_locked}R locked)"
                                )

            active_stop = trail_stop if partial_hit else stop_price
            stop_hit = False
            if direction == "long":
                if low <= active_stop:
                    stop_hit = True
            else:
                if high >= active_stop:
                    stop_hit = True

            if stop_hit:
                exit_time = curr_time
                exit_price = active_stop
                if not partial_hit:
                    outcome = "FULL_SL"
                    pnl = -risk
                    balance += pnl
                    total_sl += 1
                    print(
                        f"    ❌ Stop-loss hit at {exit_time} → -${risk:.2f} (Full SL)"
                    )
                    print(f"    📊 Account balance after trade: ${balance:.2f}")
                else:
                    if direction == "long":
                        remainder_profit = (
                            (active_stop - entry_price)
                            * (lot_size / 2)
                            * PIP_VALUE_PER_LOT
                        )
                    else:
                        remainder_profit = (
                            (entry_price - active_stop)
                            * (lot_size / 2)
                            * PIP_VALUE_PER_LOT
                        )
                    pnl = remainder_profit
                    balance += pnl
                    if pnl > 1e-9:
                        outcome = "FULL_TP"
                        total_tp += 1
                        print(
                            f"    🏁 Trailing stop hit at {exit_time}, locking in remaining profit. Trade outcome: Full TP"
                        )
                        print(f"    📊 Account balance after trade: ${balance:.2f}")
                    else:
                        outcome = "PARTIAL_SL"
                        total_partial += 1
                        print(
                            f"    🟡 Break-even stop hit at {exit_time} after partial. Trade outcome: Partial TP then SL"
                        )
                        print(f"    📊 Account balance after trade: ${balance:.2f}")

                trade_log.append(
                    {
                        "entry_time": entry_time,
                        "exit_time": exit_time,
                        "direction": "BUY" if direction == "long" else "SELL",
                        "entry_price": entry_price,
                        "exit_price": exit_price,
                        "stop_price": stop_price,
                        "partial_price": partial_target,
                        "outcome": outcome,
                        "net_PnL": balance - starting_balance,
                    }
                )
                equity_time.append(exit_time)
                equity_curve_pnl.append(balance)

                if balance < liquidation_level:
                    liquidated_count += 1
                    print(
                        f"    💥 Account liquidated at {exit_time}. Resetting to {starting_balance:.2f}"
                    )
                    balance = starting_balance
                    equity_time.append(exit_time)
                    equity_curve_pnl.append(balance)


                in_trade = False
                direction = None
                entry_price = entry_time = None
                stop_price = trail_stop = partial_target = None
                partial_hit = False
                lot_size = 0.0

        # Daily loss check after updating trade state
        current_price = df.loc[i, "close"]
        open_pnl = 0.0
        if in_trade:
            if direction == "long":
                open_pnl = (current_price - entry_price) * lot_size * PIP_VALUE_PER_LOT
            else:
                open_pnl = (entry_price - current_price) * lot_size * PIP_VALUE_PER_LOT
        current_equity = balance + open_pnl

        # Track the lowest equity reached today
        if current_equity < min_equity_today:
            min_equity_today = current_equity

        # Check if the drop from the day's start exceeds the allowed max loss
        if (start_of_day_equity - min_equity_today) > max_daily_loss and not block_trading_today:
            print(
                f"    🚫 Daily loss limit breached at {curr_time}. Equity: ${current_equity:.2f}"
            )
            DAILY_LOSS_BREACHES.append({"time": curr_time, "equity": float(current_equity)})
            equity_time.append(curr_time)
            equity_curve_pnl.append(current_equity)
            block_trading_today = True   # block further trades for today
            daily_loss_breached = True   # mark that a breach occurred
            # Note: we do not break out of the loop; backtest continues

        prev_close = df.loc[i, "close"]
        i += 1

    # If a trade remains open at the end of the dataset, close it out
    # regardless of whether a daily loss breach occurred earlier.
    if in_trade:
        final_time = df["time"].iloc[-1]
        final_price = df["close"].iloc[-1]
        if not partial_hit:
            outcome = "FULL_SL"
            pnl = -risk
            balance += pnl
            total_sl += 1
        else:
            if direction == "long":
                remainder_profit = (
                    (final_price - entry_price)
                    * (lot_size / 2)
                    * PIP_VALUE_PER_LOT
                )
            else:
                remainder_profit = (
                    (entry_price - final_price)
                    * (lot_size / 2)
                    * PIP_VALUE_PER_LOT
                )
            pnl = remainder_profit
            balance += pnl
            if pnl > 1e-9:
                outcome = "FULL_TP"
                total_tp += 1
            else:
                outcome = "PARTIAL_SL"
                total_partial += 1
        trade_log.append(
            {
                "entry_time": entry_time,
                "exit_time": final_time,
                "direction": "BUY" if direction == "long" else "SELL",
                "entry_price": entry_price,
                "exit_price": final_price,
                "stop_price": stop_price,
                "partial_price": partial_target,
                "outcome": outcome,
                "net_PnL": balance - starting_balance,
            }
        )
        equity_time.append(final_time)
        equity_curve_pnl.append(balance)
        if balance < liquidation_level:
            liquidated_count += 1
            print(
                f"    💥 Account liquidated at {final_time}. Resetting to {starting_balance:.2f}"
            )
            balance = starting_balance
            equity_time.append(final_time)
            equity_curve_pnl.append(balance)

        print(
            f"    ⚠️ Trade open at end of data. Closing at {final_time} price {final_price:.2f}. Outcome: {outcome}"
        )
        print(f"    📊 Account balance after trade: ${balance:.2f}")

        # realised PnL of this last trade
        pnl_balance_live += pnl
        account_balance_live += pnl

        # 🖨 print both
        print(f"📈 PnL after trade: ${pnl_balance_live:,.2f}")
        print(f"🏦 Account balance after trade: ${account_balance_live:,.2f}")

        # --- month-end withdrawal print (when month changes) ---
        t = pd.Timestamp(final_time)
        m = t.to_period("M")
        if current_month is None:
            current_month = m

        # If we've moved into a new month, settle the PREVIOUS month
        if m != current_month:
            if account_balance_live > threshold:
                w = account_balance_live - threshold
                print(
                    f"💸 Withdrawal at end of {current_month.year}-{int(current_month.month):02d}: ${w:,.2f}"
                )
                account_balance_live = threshold
            current_month = m

    trade_df = pd.DataFrame(trade_log)
    trade_df.attrs["total_skips"] = total_skips
    trade_df.attrs["total_sl"] = total_sl
    trade_df.attrs["total_tp"] = total_tp
    trade_df.attrs["total_partial"] = total_partial
    trade_df.attrs["liquidated_count"] = liquidated_count

    trade_df.attrs["risk"] = risk
    trade_df.attrs["daily_loss_breached"] = daily_loss_breached
    equity_df = pd.DataFrame({"time": equity_time, "balance": equity_curve_pnl})
    return trade_df, equity_df


# === REPLACE your current apply_withdrawal_rule with this version ===
def apply_withdrawal_rule(
    equity_curve_pnl: pd.DataFrame,
    threshold: float = 100000.0,
    liquidation_level: float | None = None,
) -> tuple[pd.DataFrame, pd.DataFrame, float, dict[int, float], int]:
    global MONTHLY_WITHDRAWALS, WITHDRAWALS_BY_MONTH, WITHDRAWALS_BY_YEAR
    global LIQUIDATIONS, LIQUIDATIONS_BY_MONTH, LIQUIDATIONS_BY_YEAR

    """Build two aligned curves:
    - PnL curve (no withdrawals): as-is, aligned to trade times.
    - Account curve (with withdrawals + optional liquidation floor):
      starts at `threshold`, moves by PnL *differences*, withdraws the
      excess above `threshold` at month-end, and (if provided) resets to
      `threshold` whenever the account drops below `liquidation_level`.

    Returns:
      (equity_pnl_aligned, equity_account, total_withdrawn,
       yearly_withdrawals, liquidations_account)
    """
    if equity_curve_pnl.empty:
        return (
            equity_curve_pnl.copy(),
            equity_curve_pnl.copy(),
            0.0,
            {},
            0,
        )

    eq = equity_curve_pnl.sort_values("time").reset_index(drop=True)
    start_pnl = float(eq.loc[0, "balance"])

    # aligned containers
    time_list: list[pd.Timestamp] = [eq.loc[0, "time"]]
    pnl_list: list[float] = [start_pnl]         # raw PnL (never resets)
    account_list: list[float] = [threshold]     # real account (with withdrawals)
    total_withdrawn = 0.0
    yearly_withdrawals: dict[int, float] = {}
    liquidations_account = 0

    last_pnl = start_pnl
    account_balance = threshold

    for i in range(1, len(eq)):
        t = eq.loc[i, "time"]
        pnl_now = float(eq.loc[i, "balance"])

        # change since last point in the raw PnL
        pnl_diff = pnl_now - last_pnl
        last_pnl = pnl_now

        # update account by same delta
        account_balance += pnl_diff

        # append both curves at this trade timestamp
        time_list.append(t)
        pnl_list.append(pnl_now)
        account_list.append(account_balance)

        # month boundary?
        cur_m = t.to_period("M")
        next_m = eq.loc[i + 1, "time"].to_period("M") if i + 1 < len(eq) else None
        month_ended = next_m is None or next_m != cur_m

        # (optional) account-side liquidation floor
        if liquidation_level is not None and account_balance < liquidation_level:
            liquidations_account += 1
            account_balance = threshold
            period = f"{t.year}-{t.month:02d}"
            LIQUIDATIONS.append({"period": period, "time": t})
            LIQUIDATIONS_BY_MONTH[period] = LIQUIDATIONS_BY_MONTH.get(period, 0) + 1
            LIQUIDATIONS_BY_YEAR[t.year] = LIQUIDATIONS_BY_YEAR.get(t.year, 0) + 1
            # log the reset as a step at the same timestamp
            time_list.append(t)
            pnl_list.append(pnl_now)
            account_list.append(account_balance)

        # month-end withdrawal (step down to threshold)
        if month_ended and account_balance > threshold:
            withdrawal = account_balance - threshold
            total_withdrawn += withdrawal

            # yearly and monthly rollups
            y = int(cur_m.year)
            yearly_withdrawals[y] = yearly_withdrawals.get(y, 0.0) + withdrawal
            period = f"{int(cur_m.year)}-{int(cur_m.month):02d}"
            WITHDRAWALS_BY_MONTH[period] = WITHDRAWALS_BY_MONTH.get(period, 0.0) + withdrawal
            MONTHLY_WITHDRAWALS.append({"period": period, "amount": float(withdrawal), "time": t})
            WITHDRAWALS_BY_YEAR[int(cur_m.year)] = WITHDRAWALS_BY_YEAR.get(int(cur_m.year), 0.0) + withdrawal

            account_balance = threshold
            time_list.append(t)
            pnl_list.append(pnl_now)
            account_list.append(account_balance)

    equity_pnl_aligned = pd.DataFrame({"time": time_list, "balance": pnl_list})
    equity_account     = pd.DataFrame({"time": time_list, "balance": account_list})

    return equity_pnl_aligned, equity_account, total_withdrawn, yearly_withdrawals, liquidations_account

def print_monthly_summary(year, month, balance, account_balance, start_balance, trades, liquidations):
    pnl = balance - start_balance
    wins = sum(1 for t in trades if t.get("outcome") != "FULL_SL")
    losses = len(trades) - wins
    sign = "+" if pnl >= 0 else "-"
    period = f"{year}-{month:02d}"
    withdrawal = WITHDRAWALS_BY_MONTH.get(period, 0.0)
    withdrawal_str = f" | Withdrawal: ${withdrawal:,.2f}" if withdrawal > 0 else ""
    print(
        f"{year}-{month:02d} | Balance: ${balance:,.2f} | Account: ${account_balance:,.2f} | "
        f"Trades: {len(trades)} | W:{wins} L:{losses} | P&L: {sign}${abs(pnl):,.2f} | "
        f"Liquidations: {liquidations}{withdrawal_str}"
    )



def analyze_results(
    trade_log: pd.DataFrame,
    equity_curve_pnl: pd.DataFrame,
    equity_curve_account: pd.DataFrame,
    df: pd.DataFrame,
    total_withdrawn: float,
    yearly_withdrawals: dict,   # or dict[int, float] if you prefer
) -> None:

    """Print a summary of results and plot both equity curves."""
    total_trades = len(trade_log)
    total_tp = (trade_log["outcome"] == "FULL_TP").sum()
    total_sl = (trade_log["outcome"] == "FULL_SL").sum()
    total_partial = (trade_log["outcome"] == "PARTIAL_SL").sum()
    total_skips = trade_log.attrs.get("total_skips", 0)
    liquidated_count = trade_log.attrs.get("liquidated_count", 0)

    wins = total_tp + total_partial
    win_rate = wins / total_trades * 100 if total_trades else 0.0
    net_profit = equity_curve_pnl["balance"].iloc[-1] - equity_curve_pnl["balance"].iloc[0]
    risk = trade_log.attrs.get("risk", 1)

    print("\n==== Strategy Performance Summary ====")
    print(f"Period tested: {df['time'].iloc[0]} to {df['time'].iloc[-1]}")
    print(f"Total Trades: {total_trades}")
    print(f"Full TP outcomes: {total_tp}")
    print(f"Full SL outcomes: {total_sl}")
    print(f"Partial TP then SL outcomes: {total_partial}")
    print(f"Skipped signals due to low volume: {total_skips}")
    print(f"Accounts liquidated: {liquidated_count}")

    print(f"Win rate (incl. partial wins): {win_rate:.1f}%")
    print(f"Net Profit: {net_profit:.2f} ({net_profit/risk:.1f}R)")
    print("======================================")
    print("\n==== Withdrawal Summary ====")
    print(f"Total withdrawals: ${total_withdrawn:.2f}")
    for year in sorted(yearly_withdrawals):
        amount = yearly_withdrawals[year]
        print(f"{year}: ${amount:.2f}")
    print("============================")
    # — Monthly withdrawals (by month) —
    if WITHDRAWALS_BY_MONTH:
        print("\n— Monthly withdrawals —")
        for period in sorted(WITHDRAWALS_BY_MONTH):
            print(f"{period}: ${WITHDRAWALS_BY_MONTH[period]:.2f}")

        # Consistency check
        _ysum = sum(yearly_withdrawals.values()) if yearly_withdrawals else 0.0
        _msum = sum(WITHDRAWALS_BY_MONTH.values()) if WITHDRAWALS_BY_MONTH else 0.0
        if abs(_ysum - total_withdrawn) > 1e-6 or abs(_msum - total_withdrawn) > 1e-6:
            print(f"WARNING: mismatch → total={total_withdrawn:.2f}, yearly_sum={_ysum:.2f}, monthly_sum={_msum:.2f}")

    print("\n==== Liquidation Summary ====")
    total_liq = sum(LIQUIDATIONS_BY_YEAR.values()) if LIQUIDATIONS_BY_YEAR else 0
    print(f"Total liquidations: {total_liq}")
    for year in sorted(LIQUIDATIONS_BY_YEAR):
        print(f"{year}: {LIQUIDATIONS_BY_YEAR[year]}")
    print("============================")
    if LIQUIDATIONS_BY_MONTH:
        print("\n— Monthly liquidations —")
        for period in sorted(LIQUIDATIONS_BY_MONTH):
            print(f"{period}: {LIQUIDATIONS_BY_MONTH[period]}")

    # — Monthly performance summary —
    eq_pnl = equity_curve_pnl.copy()
    eq_pnl["period"] = eq_pnl["time"].dt.to_period("M")
    eq_account = equity_curve_account.copy()
    eq_account["period"] = eq_account["time"].dt.to_period("M")
    trade_months = trade_log.copy()
    trade_months["period"] = trade_months["exit_time"].dt.to_period("M")

    start_balance = eq_pnl["balance"].iloc[0]
    for period in eq_pnl["period"].unique():
        pnl_end = eq_pnl[eq_pnl["period"] == period]["balance"].iloc[-1]
        account_end = eq_account[eq_account["period"] == period]["balance"].iloc[-1]
        monthly_trades = trade_months[trade_months["period"] == period].to_dict("records")
        liq = LIQUIDATIONS_BY_MONTH.get(f"{period.year}-{period.month:02d}", 0)
        print_monthly_summary(period.year, period.month, pnl_end, account_end, start_balance, monthly_trades, liq)
        start_balance = pnl_end

    plt.figure(figsize=(8, 4))
    plt.plot(
        equity_curve_pnl["time"],
        equity_curve_pnl["balance"],
        label="PnL (no withdrawals)",
        color="blue",
    )
    plt.plot(
        equity_curve_account["time"],
        equity_curve_account["balance"],
        label="Account (with withdrawals)",
        color="green",
    )
    plt.title("NAS100 Breakout Strategy Equity Curves")
    plt.xlabel("Time")
    plt.ylabel("Account Balance")
    plt.legend()
    plt.tight_layout()
    plt.show()


if __name__ == "__main__":
    df = load_data(BASE_DIR / "US100.cash_2024.csv")
    params = {
        "lookback": 20,
        "vol_lookback": 20,
        "vol_mult": 2.0,
        "risk": 2500.0,
        "balance": 100000.0,
        "liquidation_level": 90000.0,
        "max_daily_loss_pct": 0.05,

    }
    trades, equity_pnl_raw = backtest_volume_breakout(df, params)
    equity_pnl, equity_account, total_withdrawn, yearly_withdrawals, account_liquidations = apply_withdrawal_rule(
        equity_pnl_raw,
        threshold=params["balance"],  # 100k
        liquidation_level=params.get("liquidation_level")  # e.g., 90k or None
    )

    analyze_results(trades, equity_pnl, equity_account, df, total_withdrawn, yearly_withdrawals)

<<<<<<< HEAD
    # Save detailed outputs for later analysis in script directory
    out_trades = BASE_DIR / "backtest_trades.csv"
    out_pnl = BASE_DIR / "equity_pnl.csv"
    out_account = BASE_DIR / "equity_account.csv"
    trades.to_csv(out_trades, index=False)
    equity_pnl.to_csv(out_pnl, index=False)
    equity_account.to_csv(out_account, index=False)
    print(
        f"Results saved to {out_trades}, {out_pnl} and {out_account}"
    )
=======
    # Save detailed outputs for later analysis
    trades.to_csv("backtest_trades.csv", index=False)
    equity_pnl.to_csv("equity_pnl.csv", index=False)
    equity_account.to_csv("equity_account.csv", index=False)
    print("Results saved to backtest_trades.csv, equity_pnl.csv and equity_account.csv")
>>>>>>> 5a44a6d5
<|MERGE_RESOLUTION|>--- conflicted
+++ resolved
@@ -685,7 +685,6 @@
 
     analyze_results(trades, equity_pnl, equity_account, df, total_withdrawn, yearly_withdrawals)
 
-<<<<<<< HEAD
     # Save detailed outputs for later analysis in script directory
     out_trades = BASE_DIR / "backtest_trades.csv"
     out_pnl = BASE_DIR / "equity_pnl.csv"
@@ -696,10 +695,8 @@
     print(
         f"Results saved to {out_trades}, {out_pnl} and {out_account}"
     )
-=======
     # Save detailed outputs for later analysis
     trades.to_csv("backtest_trades.csv", index=False)
     equity_pnl.to_csv("equity_pnl.csv", index=False)
     equity_account.to_csv("equity_account.csv", index=False)
-    print("Results saved to backtest_trades.csv, equity_pnl.csv and equity_account.csv")
->>>>>>> 5a44a6d5
+    print("Results saved to backtest_trades.csv, equity_pnl.csv and equity_account.csv")